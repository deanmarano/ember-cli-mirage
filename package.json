--- conflicted
+++ resolved
@@ -43,12 +43,8 @@
     "ember-disable-prototype-extensions": "^1.0.0",
     "ember-disable-proxy-controllers": "^1.0.0",
     "ember-export-application-global": "^1.0.3",
-<<<<<<< HEAD
+    "ember-try": "0.0.8",
     "ember-sinon": "0.3.0",
-    "ember-try": "0.0.6",
-=======
-    "ember-try": "0.0.8",
->>>>>>> 21b1bf2c
     "mocha": "^2.1.0"
   },
   "keywords": [
