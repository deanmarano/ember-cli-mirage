--- conflicted
+++ resolved
@@ -267,17 +267,13 @@
           graph.data[graphKey].relationships = graph.data[graphKey].relationships || {};
           let relationshipKeys = includesPath.split('.');
           let relationshipKey = relationshipKeys[0];
-<<<<<<< HEAD
           let graphRelationshipKey = dasherize(relationshipKey);
-          let relationship = model[camelize(relationshipKey)];
-=======
           let normalizedRelationshipKey = camelize(relationshipKey);
           let hasAssociation = model.associationKeys.includes(normalizedRelationshipKey);
-
+        
           assert(hasAssociation, `You tried to include "${relationshipKey}" with ${model} but no association named "${normalizedRelationshipKey}" is defined on the model.`);
-
+          
           let relationship = model[normalizedRelationshipKey];
->>>>>>> fed6428e
           let relationshipData;
 
           if (this.isModel(relationship)) {
